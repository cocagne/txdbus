--- conflicted
+++ resolved
@@ -141,12 +141,8 @@
             for cb in self._disconnectCBs:
                 cb(self, reason)
 
-<<<<<<< HEAD
-    def notifyOnSignal(self, signalName, callback, interface=None):
-=======
-                
     def notifyOnSignal(self, signalName, callback, interface=None, sender=None):
->>>>>>> 764e3d68
+
         """
         Informs the DBus daemon of the process's interest in the specified
         signal and registers the callback function to be called when the
@@ -189,7 +185,6 @@
                     callback()
 
         if iface is None:
-<<<<<<< HEAD
             raise AttributeError(
                 'Requested signal "%s" is not a member of any of the '
                 'supported interfaces' % (signalName,),
@@ -201,23 +196,10 @@
             path=self.objectPath,
             member=signalName,
             interface=iface.name,
+            sender=sender
         )
 
         def on_ok(rule_id):
-=======
-            raise AttributeError('Requested signal "%s" is not a member of any of the supported interfaces' %
-                                 (signalName,))
-
-        
-        d = self.objHandler.conn.addMatch( callback_caller,
-                                           mtype     = 'signal',
-                                           path      = self.objectPath,
-                                           member    = signalName,
-                                           interface = iface.name,
-                                           sender    = sender)
-        
-        def on_ok( rule_id ):
->>>>>>> 764e3d68
 
             if self._signalRules is None:
                 self._signalRules = set()
